--- conflicted
+++ resolved
@@ -13,10 +13,7 @@
 [dev-dependencies]
 criterion = "0.3"
 hex-literal = "0.2"
-<<<<<<< HEAD
 primitive-types = { path = "../primitive-types", version = "0.6", features = ["impl-rlp"] }
-=======
-primitive-types = { path = "../primitive-types", version = "0.5", features = ["impl-rlp"] }
 
 [features]
 default = ["std"]
@@ -25,5 +22,4 @@
 [[bench]]
 name = "rlp"
 path = "benches/rlp.rs"
-harness = false
->>>>>>> 5bc67814
+harness = false