--- conflicted
+++ resolved
@@ -40,11 +40,8 @@
   - cd parity-util-mem/ && cargo test --features=estimate-heapsize && cd ..
   - cd parity-util-mem/ && cargo test --features=jemalloc-global && cd ..
   - cd parity-util-mem/ && cargo test --features=mimalloc-global && cd ..
-<<<<<<< HEAD
+  - cd rlp/ && cargo test --no-default-features && cargo check --benches && cd ..
+  - cd triehash/ && cargo check --benches && cd ..
   - if [ "$TRAVIS_OS_NAME" == "linux" ]; then
     cd kvdb-web/ && wasm-pack test --headless --chrome --firefox && cd ..;
-    fi
-=======
-  - cd rlp/ && cargo test --no-default-features && cargo check --benches && cd ..
-  - cd triehash/ && cargo check --benches && cd ..
->>>>>>> d2724255
+    fi