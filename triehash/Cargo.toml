[package]
name = "triehash"
version = "0.8.0"
authors = ["Parity Technologies <admin@parity.io>"]
description = "In-memory patricia trie operations"
repository = "https://github.com/paritytech/parity-common"
license = "GPL-3.0"
edition = "2018"

[dependencies]
hash-db = "0.15"
rlp = { version = "0.4", path = "../rlp" }

[dev-dependencies]
criterion = "0.3"
keccak-hasher = "0.15"
<<<<<<< HEAD
tiny-keccak = "1.4.2"
ethereum-types = { version = "0.8", path = "../ethereum-types" }
hex-literal = "0.2"
=======
tiny-keccak = "1.5"
trie-standardmap = "0.15"
hex-literal = "0.2"
ethereum-types = { version = "0.7", path = "../ethereum-types" }

[[bench]]
name = "triehash"
path = "benches/triehash.rs"
harness = false
>>>>>>> 5bc67814
<|MERGE_RESOLUTION|>--- conflicted
+++ resolved
@@ -14,18 +14,12 @@
 [dev-dependencies]
 criterion = "0.3"
 keccak-hasher = "0.15"
-<<<<<<< HEAD
-tiny-keccak = "1.4.2"
 ethereum-types = { version = "0.8", path = "../ethereum-types" }
-hex-literal = "0.2"
-=======
 tiny-keccak = "1.5"
 trie-standardmap = "0.15"
 hex-literal = "0.2"
-ethereum-types = { version = "0.7", path = "../ethereum-types" }
 
 [[bench]]
 name = "triehash"
 path = "benches/triehash.rs"
-harness = false
->>>>>>> 5bc67814
+harness = false